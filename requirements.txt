# 基本依存関係
pandas>=2.0.0
numpy>=1.24.0
python-dotenv>=1.0.0

# テスト関連
pytest>=7.0.0
pytest-cov>=4.0.0

# 型チェック・品質管理
mypy>=1.0.0
black>=23.0.0
flake8>=6.0.0

<<<<<<< HEAD
# HTTPクライアント
requests>=2.31.0
aiohttp>=3.8.0
httpx>=0.24.0

# LangGraph関連
langgraph>=0.0.20
langchain>=0.1.0
langchain-core>=0.1.0
langchain-community>=0.0.10

# LLM統合
openai>=1.0.0
google-generativeai>=0.3.0
anthropic>=0.8.0

# 文字列処理・類似度計算用（フューチャーフラグでクラスタリング対応）
jaconv>=0.3.0
Levenshtein>=0.21.0

=======
# 文字列類似度・距離計算用
jaconv>=0.3.0
Levenshtein>=0.21.0

# HTTP クライアント（WxTech API用）
requests>=2.31.0
aiohttp>=3.8.0

# LangGraph関連
langgraph>=0.0.26
langchain-core>=0.1.0

# 非同期処理
asyncio-mqtt>=0.16.0

# データ処理・日時処理
python-dateutil>=2.8.0

# LLM統合用の新しい依存関係
openai>=1.3.0
google-generativeai>=0.3.0
anthropic>=0.7.0

>>>>>>> c59b4597
# AWS SDK（S3アクセス用）
boto3>=1.28.0
botocore>=1.31.0

# JSON処理・データ解析
jsonlines>=3.1.0

<<<<<<< HEAD
# 日時処理
python-dateutil>=2.8.0

# その他のユーティリティ
PyYAML>=6.0.0
structlog>=23.0.0
scikit-learn>=1.3.0
ratelimit>=2.2.1
=======
# 設定ファイル管理
PyYAML>=6.0.0

# ログ管理
structlog>=23.0.0

# HTTP クライアント
httpx>=0.25.0

# 数値計算・類似度計算
scikit-learn>=1.3.0

# レート制限
ratelimit>=2.2.0

# 環境変数検証
>>>>>>> c59b4597
python-decouple>=3.8<|MERGE_RESOLUTION|>--- conflicted
+++ resolved
@@ -12,84 +12,5 @@
 black>=23.0.0
 flake8>=6.0.0
 
-<<<<<<< HEAD
-# HTTPクライアント
-requests>=2.31.0
-aiohttp>=3.8.0
-httpx>=0.24.0
-
-# LangGraph関連
-langgraph>=0.0.20
-langchain>=0.1.0
-langchain-core>=0.1.0
-langchain-community>=0.0.10
-
-# LLM統合
-openai>=1.0.0
-google-generativeai>=0.3.0
-anthropic>=0.8.0
-
-# 文字列処理・類似度計算用（フューチャーフラグでクラスタリング対応）
-jaconv>=0.3.0
-Levenshtein>=0.21.0
-
-=======
-# 文字列類似度・距離計算用
-jaconv>=0.3.0
-Levenshtein>=0.21.0
-
-# HTTP クライアント（WxTech API用）
-requests>=2.31.0
-aiohttp>=3.8.0
-
-# LangGraph関連
-langgraph>=0.0.26
-langchain-core>=0.1.0
-
-# 非同期処理
-asyncio-mqtt>=0.16.0
-
-# データ処理・日時処理
-python-dateutil>=2.8.0
-
-# LLM統合用の新しい依存関係
-openai>=1.3.0
-google-generativeai>=0.3.0
-anthropic>=0.7.0
-
->>>>>>> c59b4597
-# AWS SDK（S3アクセス用）
-boto3>=1.28.0
-botocore>=1.31.0
-
 # JSON処理・データ解析
-jsonlines>=3.1.0
-
-<<<<<<< HEAD
-# 日時処理
-python-dateutil>=2.8.0
-
-# その他のユーティリティ
-PyYAML>=6.0.0
-structlog>=23.0.0
-scikit-learn>=1.3.0
-ratelimit>=2.2.1
-=======
-# 設定ファイル管理
-PyYAML>=6.0.0
-
-# ログ管理
-structlog>=23.0.0
-
-# HTTP クライアント
-httpx>=0.25.0
-
-# 数値計算・類似度計算
-scikit-learn>=1.3.0
-
-# レート制限
-ratelimit>=2.2.0
-
-# 環境変数検証
->>>>>>> c59b4597
-python-decouple>=3.8+jsonlines>=3.1.0